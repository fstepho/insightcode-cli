# InsightCode Scoring Architecture - v0.7.0

## Architecture Overview

The unified architecture distributes scoring concerns across specialized files for optimal maintainability while ensuring consistency through centralized constants and automated validation.

```
src/
├── thresholds.constants.ts:448      # 🎯 CONSTANTS: Raw threshold values & penalties
├── scoring.ts:364                   # 🧮 CALCULATIONS: Primary scoring functions  
├── scoring.utils.ts:74              # ⚙️ CONFIGURATIONS: Grade configs & utilities
├── analyzer/OverviewCalculator.ts   # 📊 PROJECT: Two-step weighted scoring
└── types.ts:406                     # 📝 INTERFACES: TypeScript definitions
```

## Architectural Evolution (v0.7.0)

### 🎯 **3-Layer Architecture Principle**

```typescript
// LAYER 1: Raw Constants (thresholds.constants.ts)
export const COMPLEXITY_SCORING_THRESHOLDS = {
  EXCELLENT: 10,               // ≤10: Phase 1 threshold (McCabe excellent)
  CRITICAL: 20,                // ≤20: End of Phase 2 linear degradation  
  LINEAR_PENALTY_RATE: 3,      // Phase 2: 3 points lost per complexity unit
  EXPONENTIAL_BASE: 30,        // Phase 4: Base score for exponential decay
  EXPONENTIAL_POWER: 1.8,      // Phase 4: Harmonized exponential power  
  EXPONENTIAL_MULTIPLIER: 40   // Phase 3: Quadratic penalty magnitude (20-50)
} as const;

// LAYER 2: Rich Configurations (scoring.utils.ts)
export const COMPLEXITY_CONFIG = [
  { maxThreshold: 10, label: 'Low', color: 'green', severity: 'low' },
  { maxThreshold: 15, label: 'Medium', color: 'yellow', severity: 'medium' },
  { maxThreshold: 20, label: 'High', color: 'red', severity: 'high' },
  { maxThreshold: 50, label: 'Very High', color: 'redBold', severity: 'critical' },
  { maxThreshold: Infinity, label: 'Extreme', color: 'redBold', severity: 'critical' }
] as const;

export const GRADE_CONFIG = [
  { grade: 'A', threshold: 90, category: 'excellent', emoji: '🟢', range: '90-100' },
  { grade: 'B', threshold: 80, category: 'very-good', emoji: '🔵', range: '80-89' },
  { grade: 'C', threshold: 70, category: 'good', emoji: '🟡', range: '70-79' },
  { grade: 'D', threshold: 60, category: 'needs-improvement', emoji: '🟠', range: '60-69' },
  { grade: 'F', threshold: 0, category: 'critical', emoji: '🔴', range: '0-59' }
] as const;

// LAYER 3: Implementation (scoring.ts) - 4-Phase Complexity Scoring
export function calculateComplexityScore(complexity: number): number {
  if (complexity <= 10) return 100;                    // Phase 1: Excellent
  
  if (complexity <= 20) {                             // Phase 2: Linear degradation
    return Math.round(100 - (complexity - 10) * 3);   // Uses LINEAR_PENALTY_RATE=3
  }
  
  if (complexity <= 50) {                             // Phase 3: Quadratic 
    const base = 70;                                   // 100 - (20-10)*3 = 70
    const range = complexity - 20;
    const quadraticPenalty = Math.pow(range / 30, 2) * 40; // Uses EXPONENTIAL_MULTIPLIER=40
    return Math.round(base - quadraticPenalty);
  }
  
  // Phase 4: Exponential (>50)
  const base = 30;                                     // Uses EXPONENTIAL_BASE=30
  const range = complexity - 50;
  const exponentialPenalty = Math.pow(range / 50, 1.8) * 30; // Uses EXPONENTIAL_BASE=30
  return Math.max(0, Math.round(base - exponentialPenalty));
}
```

## Core Components

### **1. Threshold Constants** (`thresholds.constants.ts`)

```typescript
// Complexity scoring thresholds - McCabe-aligned phases
export const COMPLEXITY_SCORING_THRESHOLDS = {
  EXCELLENT: 10,               // ≤10: Excellent threshold (McCabe)
  CRITICAL: 20,                // ≤20: End of linear degradation phase
  LINEAR_PENALTY_RATE: 3,      // Phase 2: Points lost per unit (10-20)
  EXPONENTIAL_BASE: 30,        // Phase 4: Base score AND multiplier for exponential
  EXPONENTIAL_POWER: 1.8,      // Phase 4: Exponential power (harmonized)
  EXPONENTIAL_MULTIPLIER: 40   // Phase 3: Quadratic penalty multiplier (20-50)
} as const;

// Project scoring weights - Apply ONLY to project-level aggregation
export const PROJECT_SCORING_WEIGHTS = {
  COMPLEXITY: 0.45,      // Internal hypothesis - NOT industry standard
  MAINTAINABILITY: 0.30, // Internal hypothesis - NOT industry standard
  DUPLICATION: 0.25      // Internal hypothesis - NOT industry standard
} as const;

// Health score penalties - Progressive without caps
export const HEALTH_PENALTY_CONSTANTS = {
  COMPLEXITY: {
    EXPONENTIAL_POWER: 1.8,      // Harmonized with all penalties
    EXPONENTIAL_MULTIPLIER: 50   // Extreme complexity penalty (>100)
  },
  ISSUES: {
    CRITICAL_PENALTY: 20,        // 20 points per critical issue
    HIGH_PENALTY: 12,            // 12 points per high issue
    MEDIUM_PENALTY: 6,           // 6 points per medium issue
    LOW_PENALTY: 2               // 2 points per low issue
  }
} as const;
```

### **2. Configuration Objects** (`scoring.utils.ts`)

```typescript
// Dynamic configurations with metadata
export const GRADE_CONFIG = [...] as const;
export const COMPLEXITY_CONFIG = [...] as const;
export const DUPLICATION_CONFIG_LEGACY = [...] as const;
export const DUPLICATION_CONFIG_STRICT = [...] as const;

// Helper functions using configurations
export function getComplexityConfig(complexity: number) {
  return COMPLEXITY_CONFIG.find(config => complexity <= config.maxThreshold) || 
         COMPLEXITY_CONFIG[COMPLEXITY_CONFIG.length - 1];
}

export function getGradeInfo(score: number) {
  return GRADE_CONFIG.find(grade => score >= grade.threshold) || 
         GRADE_CONFIG[GRADE_CONFIG.length - 1];
}
```

### **3. Scoring Implementation** (`scoring.ts`)

```typescript
<<<<<<< HEAD
COMPLEXITY_SCORING_THRESHOLDS: {
  EXCELLENT: 10,              // <= 10 = 100 points (McCabe "good")
  CRITICAL: 20,               // Transition point for phases
  LINEAR_PENALTY_RATE: 3,     // 3 points lost per complexity unit (superior calibration)
  EXPONENTIAL_BASE: 30,       // Base score for exponential phase
  EXPONENTIAL_POWER: 1.8,     // Harmonized exponential growth across all penalties
  QUADRATIC_PENALTY_MULTIPLIER: 40, // Penalty magnitude for high complexity
  // NO MIN_SCORE - allows scores to reach 0 for extreme complexity (aligned with "no artificial caps" philosophy)
  // Implements Rules of the Art: Linear → Quadratic → Exponential
  // Phase 1 (≤10): Excellent (100 points)
  // Phase 2 (10-20): Linear degradation (100 → 70 points)  
  // Phase 3 (20-50): Quadratic penalty (70 → 30 points)
  // Phase 4 (>50): Exponential penalty (30 → 0 points)
}
```

### 3. **Label & Color Thresholds**
```typescript
COMPLEXITY_LABEL_THRESHOLDS: { 
  LOW: 10, MEDIUM: 15, HIGH: 20, VERY_HIGH: 50 
}
COMPLEXITY_COLOR_THRESHOLDS: { 
  GREEN: 10, YELLOW: 15, RED: 20, RED_BOLD: 50 
=======
// 4-Phase Complexity Scoring Implementation
export function calculateComplexityScore(complexity: number): number {
  // Phase 1 (≤10): Excellent - McCabe threshold
  if (complexity <= EXCELLENT) return 100;
  
  // Phase 2 (10-20): Linear degradation - ends at CRITICAL=20
  if (complexity <= CRITICAL) {
    return Math.round(100 - (complexity - EXCELLENT) * LINEAR_PENALTY_RATE);
  }
  
  // Phase 3 (20-50): Quadratic penalty - uses EXPONENTIAL_MULTIPLIER=40
  if (complexity <= 50) {
    const base = 100 - (CRITICAL - EXCELLENT) * LINEAR_PENALTY_RATE; // 70
    const range = complexity - CRITICAL; // 0-30 range
    const quadraticPenalty = Math.pow(range / 30, 2) * EXPONENTIAL_MULTIPLIER; // 40
    return Math.round(base - quadraticPenalty);
  }
  
  // Phase 4 (>50): Exponential penalty - uses EXPONENTIAL_BASE=30
  const base = EXPONENTIAL_BASE; // 30
  const range = complexity - 50;
  const exponentialPenalty = Math.pow(range / 50, EXPONENTIAL_POWER) * EXPONENTIAL_BASE; // 30
  return Math.max(0, Math.round(base - exponentialPenalty));
>>>>>>> 2010868b
}

// Health score calculation - DIRECT PENALTIES, NO WEIGHTS
export function calculateHealthScore(file: FileDetail, duplicationMode?: string): number {
  const complexityPenalty = getComplexityPenalty(file.metrics.complexity);
  const duplicationPenalty = getDuplicationPenalty(file.metrics.duplicationRatio, duplicationMode);
  const sizePenalty = getSizePenalty(file.metrics.loc);
  const issuesPenalty = getIssuesPenalty(file.issues);
  
  const totalPenalty = complexityPenalty + duplicationPenalty + sizePenalty + issuesPenalty;
  
  // Direct penalty summation - NO WEIGHTS APPLIED
  return Math.max(0, Math.round(100 - totalPenalty));
}
```

### **4. Project-Level Scoring** (`analyzer/OverviewCalculator.ts`)

```typescript
// Two-step weighted aggregation for project scores
export class OverviewCalculator {
  static calculate(fileDetails: FileDetail[]): Overview {
    // Step 1: Weight by architectural criticality (CriticismScore)
    const weightedMetrics = this.calculateWeightedMetrics(fileDetails);
    
    // Step 2: Apply PROJECT_SCORING_WEIGHTS (45/30/25)
    const overallScore = 
      (weightedMetrics.complexity * PROJECT_SCORING_WEIGHTS.COMPLEXITY) +
      (weightedMetrics.maintainability * PROJECT_SCORING_WEIGHTS.MAINTAINABILITY) +
      (weightedMetrics.duplication * PROJECT_SCORING_WEIGHTS.DUPLICATION);
    
    return {
      grade: getGrade(overallScore),
      scores: {
        complexity: weightedMetrics.complexity,
        maintainability: weightedMetrics.maintainability,
        duplication: weightedMetrics.duplication,
        overall: overallScore
      },
      statistics: this.calculateStatistics(fileDetails),
      summary: this.generateSummary(overallScore, criticalCount)
    };
  }
}
```

## Critical Distinctions

### **Project Weights vs File Health Scores**

| Level | Formula | Weights Applied? | Usage |
|-------|---------|------------------|--------|
| **Project Scoring** | Two-step: (1) CriticismScore weighting → (2) 45/30/25 weights | ✅ YES | Overall project grade |
| **File Health Scores** | `100 - (penalties sum)` | ❌ NO | Individual file assessment |

**Important:** The 45/30/25 weights are **INTERNAL HYPOTHESES**, not industry standards. They require empirical validation.

### **Duplication Mode Architecture (v0.7.0)**

```typescript
// Mode-aware configuration
export const DUPLICATION_LEVELS = {
  strict: {
    excellent: { maxThreshold: 3, label: 'Excellent' },   // Industry standard
    good: { maxThreshold: 8, label: 'Good' },
    needsImprovement: { maxThreshold: 15, label: 'Needs Improvement' }
  },
  legacy: {
    excellent: { maxThreshold: 15, label: 'Excellent' },  // Permissive
    good: { maxThreshold: 30, label: 'Good' },
    needsImprovement: { maxThreshold: 50, label: 'Needs Improvement' }
  }
} as const;

// CLI usage affects project scoring through 25% duplication weight
insightcode --strict-duplication  // Uses strict thresholds
insightcode                      // Uses legacy thresholds (default)
```

## Quality Assurance Architecture

### **Automated Validation System**

The architecture includes validation to prevent doc/code drift:

```bash
# Validation scripts
npm run validate-docs      # Validates numerical examples against actual code
npm run generate-docs      # Generates tables from current implementation
npm run validate-coefficients  # Validates mathematical foundations
npm run qa                 # Full quality assurance suite
```

**Key validation features:**
- **10 regex patterns** detect examples in documentation
- **Real-time validation** against actual `calculateComplexityScore()`, `calculateHealthScore()`, etc.
- **Anti-regression protection** prevents future inconsistencies
- **Auto-generated tables** reflect current code implementation

## Architectural Benefits

### 🎯 **Separation of Concerns**
- **thresholds.constants.ts**: Raw threshold values with clear coefficient usage
- **scoring.utils.ts**: Rich configurations with metadata
- **scoring.ts**: Core algorithm logic with 4-phase implementation
- **OverviewCalculator.ts**: Project-level two-step weighted aggregation

### 🔧 **Maintainability**
- Single source of truth for each concern
- Type-safe configurations with `as const`
- Automated validation prevents documentation drift
- Clear responsibility boundaries

### 🧪 **Testability**
- Constants easily mockable for unit tests
- Configurations provide test data structures
- Validation scripts ensure implementation correctness
- Test coverage for all scoring functions

### 📚 **Documentation Integrity**
- Documentation auto-validated against implementation
- Generated tables always match current code
- Version control for architectural decisions
- Clear upgrade paths documented

## Usage Guidelines

### **To modify a threshold:**
1. ✅ **Change raw value** in `thresholds.constants.ts`
2. ✅ **Run validation** with `npm run validate-docs`
3. ✅ **Update docs** if needed with `npm run generate-docs`
4. ❌ **Don't hardcode** anywhere else

### **To add a new metric:**
1. **Constant** → Add to `thresholds.constants.ts`
2. **Configuration** → Add rich config to `scoring.utils.ts`
3. **Implementation** → Add calculation logic to `scoring.ts`
4. **Integration** → Add to project scoring if needed
5. **Testing** → Add test coverage
6. **Documentation** → Auto-generated with validation

### **To verify consistency:**
```bash
# Find any remaining hardcoded values
grep -r "= 10\|= 15\|= 20" src/

# Validate all examples
npm run validate-docs

# Full validation suite
npm run qa
```

## Industry Standards Compliance

### 🏛️ **Academic Foundation**
- **McCabe (1976)**: Complexity ≤10 threshold maintained
- **NASA NPR 7150.2D (2022)**: ≤15 complexity for critical software
- **Pareto Principle**: 80/20 rule for identifying critical files
- **ISO/IEC 25010**: Maintainability quality model compliance

### ⚠️ **Internal Hypotheses**
- **PROJECT_SCORING_WEIGHTS (45/30/25)**: Internal hypotheses requiring validation
- **Power harmonization (1.8)**: Mathematical consistency across penalty types
- **CriticismScore formula**: Internal architectural weighting system

### 🚫 **Anti-Patterns Eliminated**
- **No artificial caps**: Extreme values receive appropriate penalties
- **No logarithmic masking**: Raw technical debt visible
- **No magic numbers**: All constants documented and justified
- **No data redundancy**: Single source of truth guaranteed<|MERGE_RESOLUTION|>--- conflicted
+++ resolved
@@ -11,61 +11,6 @@
 ├── scoring.utils.ts:74              # ⚙️ CONFIGURATIONS: Grade configs & utilities
 ├── analyzer/OverviewCalculator.ts   # 📊 PROJECT: Two-step weighted scoring
 └── types.ts:406                     # 📝 INTERFACES: TypeScript definitions
-```
-
-## Architectural Evolution (v0.7.0)
-
-### 🎯 **3-Layer Architecture Principle**
-
-```typescript
-// LAYER 1: Raw Constants (thresholds.constants.ts)
-export const COMPLEXITY_SCORING_THRESHOLDS = {
-  EXCELLENT: 10,               // ≤10: Phase 1 threshold (McCabe excellent)
-  CRITICAL: 20,                // ≤20: End of Phase 2 linear degradation  
-  LINEAR_PENALTY_RATE: 3,      // Phase 2: 3 points lost per complexity unit
-  EXPONENTIAL_BASE: 30,        // Phase 4: Base score for exponential decay
-  EXPONENTIAL_POWER: 1.8,      // Phase 4: Harmonized exponential power  
-  EXPONENTIAL_MULTIPLIER: 40   // Phase 3: Quadratic penalty magnitude (20-50)
-} as const;
-
-// LAYER 2: Rich Configurations (scoring.utils.ts)
-export const COMPLEXITY_CONFIG = [
-  { maxThreshold: 10, label: 'Low', color: 'green', severity: 'low' },
-  { maxThreshold: 15, label: 'Medium', color: 'yellow', severity: 'medium' },
-  { maxThreshold: 20, label: 'High', color: 'red', severity: 'high' },
-  { maxThreshold: 50, label: 'Very High', color: 'redBold', severity: 'critical' },
-  { maxThreshold: Infinity, label: 'Extreme', color: 'redBold', severity: 'critical' }
-] as const;
-
-export const GRADE_CONFIG = [
-  { grade: 'A', threshold: 90, category: 'excellent', emoji: '🟢', range: '90-100' },
-  { grade: 'B', threshold: 80, category: 'very-good', emoji: '🔵', range: '80-89' },
-  { grade: 'C', threshold: 70, category: 'good', emoji: '🟡', range: '70-79' },
-  { grade: 'D', threshold: 60, category: 'needs-improvement', emoji: '🟠', range: '60-69' },
-  { grade: 'F', threshold: 0, category: 'critical', emoji: '🔴', range: '0-59' }
-] as const;
-
-// LAYER 3: Implementation (scoring.ts) - 4-Phase Complexity Scoring
-export function calculateComplexityScore(complexity: number): number {
-  if (complexity <= 10) return 100;                    // Phase 1: Excellent
-  
-  if (complexity <= 20) {                             // Phase 2: Linear degradation
-    return Math.round(100 - (complexity - 10) * 3);   // Uses LINEAR_PENALTY_RATE=3
-  }
-  
-  if (complexity <= 50) {                             // Phase 3: Quadratic 
-    const base = 70;                                   // 100 - (20-10)*3 = 70
-    const range = complexity - 20;
-    const quadraticPenalty = Math.pow(range / 30, 2) * 40; // Uses EXPONENTIAL_MULTIPLIER=40
-    return Math.round(base - quadraticPenalty);
-  }
-  
-  // Phase 4: Exponential (>50)
-  const base = 30;                                     // Uses EXPONENTIAL_BASE=30
-  const range = complexity - 50;
-  const exponentialPenalty = Math.pow(range / 50, 1.8) * 30; // Uses EXPONENTIAL_BASE=30
-  return Math.max(0, Math.round(base - exponentialPenalty));
-}
 ```
 
 ## Core Components
@@ -80,7 +25,7 @@
   LINEAR_PENALTY_RATE: 3,      // Phase 2: Points lost per unit (10-20)
   EXPONENTIAL_BASE: 30,        // Phase 4: Base score AND multiplier for exponential
   EXPONENTIAL_POWER: 1.8,      // Phase 4: Exponential power (harmonized)
-  EXPONENTIAL_MULTIPLIER: 40   // Phase 3: Quadratic penalty multiplier (20-50)
+  QUADRATIC_PENALTY_MULTIPLIER: 40   // Phase 3: Quadratic penalty multiplier (20-50)
 } as const;
 
 // Project scoring weights - Apply ONLY to project-level aggregation
@@ -94,7 +39,7 @@
 export const HEALTH_PENALTY_CONSTANTS = {
   COMPLEXITY: {
     EXPONENTIAL_POWER: 1.8,      // Harmonized with all penalties
-    EXPONENTIAL_MULTIPLIER: 50   // Extreme complexity penalty (>100)
+    QUADRATIC_PENALTY_MULTIPLIER: 50   // Extreme complexity penalty (>100)
   },
   ISSUES: {
     CRITICAL_PENALTY: 20,        // 20 points per critical issue
@@ -129,31 +74,6 @@
 ### **3. Scoring Implementation** (`scoring.ts`)
 
 ```typescript
-<<<<<<< HEAD
-COMPLEXITY_SCORING_THRESHOLDS: {
-  EXCELLENT: 10,              // <= 10 = 100 points (McCabe "good")
-  CRITICAL: 20,               // Transition point for phases
-  LINEAR_PENALTY_RATE: 3,     // 3 points lost per complexity unit (superior calibration)
-  EXPONENTIAL_BASE: 30,       // Base score for exponential phase
-  EXPONENTIAL_POWER: 1.8,     // Harmonized exponential growth across all penalties
-  QUADRATIC_PENALTY_MULTIPLIER: 40, // Penalty magnitude for high complexity
-  // NO MIN_SCORE - allows scores to reach 0 for extreme complexity (aligned with "no artificial caps" philosophy)
-  // Implements Rules of the Art: Linear → Quadratic → Exponential
-  // Phase 1 (≤10): Excellent (100 points)
-  // Phase 2 (10-20): Linear degradation (100 → 70 points)  
-  // Phase 3 (20-50): Quadratic penalty (70 → 30 points)
-  // Phase 4 (>50): Exponential penalty (30 → 0 points)
-}
-```
-
-### 3. **Label & Color Thresholds**
-```typescript
-COMPLEXITY_LABEL_THRESHOLDS: { 
-  LOW: 10, MEDIUM: 15, HIGH: 20, VERY_HIGH: 50 
-}
-COMPLEXITY_COLOR_THRESHOLDS: { 
-  GREEN: 10, YELLOW: 15, RED: 20, RED_BOLD: 50 
-=======
 // 4-Phase Complexity Scoring Implementation
 export function calculateComplexityScore(complexity: number): number {
   // Phase 1 (≤10): Excellent - McCabe threshold
@@ -164,11 +84,11 @@
     return Math.round(100 - (complexity - EXCELLENT) * LINEAR_PENALTY_RATE);
   }
   
-  // Phase 3 (20-50): Quadratic penalty - uses EXPONENTIAL_MULTIPLIER=40
+  // Phase 3 (20-50): Quadratic penalty - uses QUADRATIC_PENALTY_MULTIPLIER=40
   if (complexity <= 50) {
     const base = 100 - (CRITICAL - EXCELLENT) * LINEAR_PENALTY_RATE; // 70
     const range = complexity - CRITICAL; // 0-30 range
-    const quadraticPenalty = Math.pow(range / 30, 2) * EXPONENTIAL_MULTIPLIER; // 40
+    const quadraticPenalty = Math.pow(range / 30, 2) * QUADRATIC_PENALTY_MULTIPLIER; // 40
     return Math.round(base - quadraticPenalty);
   }
   
@@ -177,7 +97,6 @@
   const range = complexity - 50;
   const exponentialPenalty = Math.pow(range / 50, EXPONENTIAL_POWER) * EXPONENTIAL_BASE; // 30
   return Math.max(0, Math.round(base - exponentialPenalty));
->>>>>>> 2010868b
 }
 
 // Health score calculation - DIRECT PENALTIES, NO WEIGHTS
